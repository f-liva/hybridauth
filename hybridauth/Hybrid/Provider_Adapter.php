--- conflicted
+++ resolved
@@ -1,350 +1,347 @@
-<?php
-
-/**
- * HybridAuth
- * http://hybridauth.sourceforge.net | http://github.com/hybridauth/hybridauth
- * (c) 2009-2015, HybridAuth authors | http://hybridauth.sourceforge.net/licenses.html
- */
-
-/**
- * Hybrid_Provider_Adapter is the basic class which Hybrid_Auth will use
- * to connect users to a given provider.
- *
- * Basically Hybrid_Provider_Adapter will create a bridge from your php
- * application to the provider api.
- *
- * Hybrid_Auth will automatically load Hybrid_Provider_Adapter and create
- * an instance of it for each authenticated provider.
- */
-class Hybrid_Provider_Adapter {
-
-	/**
-	 * Provider ID (or unique name)
-	 * @var mixed
-	 */
-	public $id = null;
-
-	/**
-	 * Provider adapter specific config
-	 * @var array
-	 */
-	public $config = null;
-
-	/**
-	 * Provider adapter extra parameters
-	 * @var array
-	 */
-	public $params = array();
-
-	/**
-	 * Provider adapter wrapper path
-	 * @var string
-	 */
-	public $wrapper = null;
-
-	/**
-	 * Provider adapter instance
-	 * @var Hybrid_Provider_Model
-	 */
-	public $adapter = null;
-
-	/**
-	 * Create a new adapter switch IDp name or ID
-	 *
-	 * @param string $id     The id or name of the IDp
-	 * @param array  $params (optional) required parameters by the adapter
-	 * @return Hybrid_Provider_Adapter
-	 * @throws Exception
-	 */
-	function factory($id, $params = array()) {
-		Hybrid_Logger::info("Enter Hybrid_Provider_Adapter::factory( $id )");
-
-		# init the adapter config and params
-		$this->id = $id;
-		$this->params = $params;
-		$this->id = $this->getProviderCiId($this->id);
-		$this->config = $this->getConfigById($this->id);
-
-		# check the IDp id
-		if (!$this->id) {
-			throw new Exception("No provider ID specified.", 2);
-		}
-
-		# check the IDp config
-		if (!$this->config) {
-			throw new Exception("Unknown Provider ID, check your configuration file.", 3);
-		}
-
-		# check the IDp adapter is enabled
-		if (!$this->config["enabled"]) {
-			throw new Exception("The provider '{$this->id}' is not enabled.", 3);
-		}
-
-		# include the adapter wrapper
-		if (isset($this->config["wrapper"]) && is_array($this->config["wrapper"])) {
-			if (isset($this->config["wrapper"]["path"])) {
-				require_once $this->config["wrapper"]["path"];
-			}
-
-			if (!class_exists($this->config["wrapper"]["class"])) {
-				throw new Exception("Unable to load the adapter class.", 3);
-			}
-
-			$this->wrapper = $this->config["wrapper"]["class"];
-		} else {
-			require_once Hybrid_Auth::$config["path_providers"] . $this->id . ".php";
-
-			$this->wrapper = "Hybrid_Providers_" . $this->id;
-		}
-
-		# create the adapter instance, and pass the current params and config
-		$this->adapter = new $this->wrapper($this->id, $this->config, $this->params);
-
-		return $this;
-	}
-
-	/**
-	 * Hybrid_Provider_Adapter::login(), prepare the user session and the authentication request
-	 * for index.php
-	 * @return void
-	 * @throw Exception
-	 */
-	function login() {
-		Hybrid_Logger::info("Enter Hybrid_Provider_Adapter::login( {$this->id} ) ");
-
-		if (!$this->adapter) {
-			throw new Exception("Hybrid_Provider_Adapter::login() should not directly used.");
-		}
-
-		// clear all unneeded params
-		foreach (Hybrid_Auth::$config["providers"] as $idpid => $params) {
-			Hybrid_Auth::storage()->delete("hauth_session.{$idpid}.hauth_return_to");
-			Hybrid_Auth::storage()->delete("hauth_session.{$idpid}.hauth_endpoint");
-			Hybrid_Auth::storage()->delete("hauth_session.{$idpid}.id_provider_params");
-		}
-
-		// make a fresh start
-		$this->logout();
-
-		# get hybridauth base url
-		if (empty(Hybrid_Auth::$config["base_url"])) {
-			// the base url wasn't provide, so we must use the current
-			// url (which makes sense actually)
-			$url = empty($_SERVER['HTTPS']) || $_SERVER['HTTPS'] == 'off' ? 'http' : 'https';
-			$url .= '://' . $_SERVER['HTTP_HOST'];
-			$url .= $_SERVER['REQUEST_URI'];
-			$HYBRID_AUTH_URL_BASE = $url;
-		} else {
-			$HYBRID_AUTH_URL_BASE = Hybrid_Auth::$config["base_url"];
-		}
-
-		// make sure params is array
-		if (!is_array($this->params)) {
-			$this->params = array();
-		}
-
-		# we make use of session_id() as storage hash to identify the current user
-		# using session_regenerate_id() will be a problem, but ..
-		$this->params["hauth_token"] = session_id();
-
-		# set request timestamp
-		$this->params["hauth_time"] = time();
-
-		# for default HybridAuth endpoint url hauth_login_start_url
-		# 	auth.start  required  the IDp ID
-		# 	auth.time   optional  login request timestamp
-		if (!isset($this->params["login_start"]) ) {
-			$this->params["login_start"] = $HYBRID_AUTH_URL_BASE . ( strpos($HYBRID_AUTH_URL_BASE, '?') ? '&' : '?' ) . "hauth.start={$this->id}&hauth.time={$this->params["hauth_time"]}";
-		}
-
-		# for default HybridAuth endpoint url hauth_login_done_url
-		# 	auth.done   required  the IDp ID
-		if (!isset($this->params["login_done"]) ) {
-			$this->params["login_done"] = $HYBRID_AUTH_URL_BASE . ( strpos($HYBRID_AUTH_URL_BASE, '?') ? '&' : '?' ) . "hauth.done={$this->id}";
-		}
-
-<<<<<<< HEAD
-		# workaround to solve windows live authentication since microsoft disallowed redirect urls to contain any parameters
-		# http://mywebsite.com/path_to_hybridauth/?hauth.done=Live will not work
-		if ($this->id=="Live") { 
-			$this->params["login_done"] = $HYBRID_AUTH_URL_BASE."live.php"; 
-		}
-		
-=======
-		// Workaround to fix broken callback urls for the Facebook OAuth client
-        if ($this->adapter->useSafeUrls) {
-            $this->params['login_done'] = str_replace('hauth.done', 'hauth_done', $this->params['login_done']);
-        }
-
->>>>>>> c7fa3318
-		if (isset($this->params["hauth_return_to"])) {
-			Hybrid_Auth::storage()->set("hauth_session.{$this->id}.hauth_return_to", $this->params["hauth_return_to"]);
-		}
-		if (isset($this->params["login_done"])) {
-			Hybrid_Auth::storage()->set("hauth_session.{$this->id}.hauth_endpoint", $this->params["login_done"]);
-		}
-		Hybrid_Auth::storage()->set("hauth_session.{$this->id}.id_provider_params", $this->params);
-
-		// store config to be used by the end point
-		Hybrid_Auth::storage()->config("CONFIG", Hybrid_Auth::$config);
-
-		// move on
-		Hybrid_Logger::debug("Hybrid_Provider_Adapter::login( {$this->id} ), redirect the user to login_start URL.");
-
-		// redirect
-		if (empty($this->params["redirect_mode"])) {
-			Hybrid_Auth::redirect($this->params["login_start"]);	
-		} else {
-			Hybrid_Auth::redirect($this->params["login_start"],$this->params["redirect_mode"]);
-		}
-	}
-
-	/**
-	 * Let hybridauth forget all about the user for the current provider
-	 * @return bool
-	 */
-	function logout() {
-		$this->adapter->logout();
-	}
-
-	// --------------------------------------------------------------------
-
-	/**
-	 * Return true if the user is connected to the current provider
-	 * @return bool
-	 */
-	public function isUserConnected() {
-		return $this->adapter->isUserConnected();
-	}
-
-	// --------------------------------------------------------------------
-
-	/**
-	 * Call adapter methods defined in the adapter model:
-	 *   getUserProfile()
-	 *   getUserContacts()
-	 *   getUserActivity()
-	 *   setUserStatus()
-	 *
-	 * @param string $name      Method name
-	 * @param array  $arguments Call arguments
-	 * @return mixed
-	 * @throws Exception
-	 */
-	public function __call($name, $arguments) {
-		Hybrid_Logger::info("Enter Hybrid_Provider_Adapter::$name(), Provider: {$this->id}");
-
-		if (!$this->isUserConnected()) {
-			throw new Exception("User not connected to the provider {$this->id}.", 7);
-		}
-
-		if (!method_exists($this->adapter, $name)) {
-			throw new Exception("Call to undefined function Hybrid_Providers_{$this->id}::$name().");
-		}
-
-		$counter = count($arguments);
-		if ($counter == 1) {
-			return $this->adapter->$name($arguments[0]);
-		} elseif ($counter == 2) {
-			return $this->adapter->$name($arguments[0], $arguments[1]);
-		} else {
-			return $this->adapter->$name();
-		}
-	}
-
-	/**
-	 * If the user is connected, then return the access_token and access_token_secret
-	 * if the provider api use oauth
-	 *
-	 * <code>
-	 * array(
-	 *   'access_token' => '',
-	 *   'access_token_secret' => '',
-	 *   'refresh_token' => '',
-	 *   'expires_in' => '',
-	 *   'expires_at' => '',
-	 * )
-	 * </code>
-	 * @return array
-	 */
-	public function getAccessToken() {
-		if (!$this->adapter->isUserConnected()) {
-			Hybrid_Logger::error("User not connected to the provider.");
-			throw new Exception("User not connected to the provider.", 7);
-		}
-
-		return array(
-			"access_token" => $this->adapter->token("access_token"), // OAuth access token
-			"access_token_secret" => $this->adapter->token("access_token_secret"), // OAuth access token secret
-			"refresh_token" => $this->adapter->token("refresh_token"), // OAuth refresh token
-			"expires_in" => $this->adapter->token("expires_in"), // OPTIONAL. The duration in seconds of the access token lifetime
-			"expires_at" => $this->adapter->token("expires_at"), // OPTIONAL. Timestamp when the access_token expire. if not provided by the social api, then it should be calculated: expires_at = now + expires_in
-		);
-	}
-
-	/**
-	 * Naive getter of the current connected IDp API client
-	 * @return stdClass
-	 * @throws Exception
-	 */
-	function api() {
-		if (!$this->adapter->isUserConnected()) {
-			Hybrid_Logger::error("User not connected to the provider.");
-
-			throw new Exception("User not connected to the provider.", 7);
-		}
-		return $this->adapter->api;
-	}
-
-	/**
-	 * Redirect the user to hauth_return_to (the callback url)
-	 * @return void
-	 */
-	function returnToCallbackUrl() {
-		// get the stored callback url
-		$callback_url = Hybrid_Auth::storage()->get("hauth_session.{$this->id}.hauth_return_to");
-
-		// if the user presses the back button in the browser and we already deleted the hauth_return_to from
-		// the session in the previous request, we will redirect to '/' instead of displaying a blank page.
-		if (!$callback_url) {
-			$callback_url = '/';
-		}
-
-		// remove some unneeded stored data
-		Hybrid_Auth::storage()->delete("hauth_session.{$this->id}.hauth_return_to");
-		Hybrid_Auth::storage()->delete("hauth_session.{$this->id}.hauth_endpoint");
-		Hybrid_Auth::storage()->delete("hauth_session.{$this->id}.id_provider_params");
-
-		// back to home
-		Hybrid_Auth::redirect($callback_url);
-	}
-
-	/**
-	 * Return the provider config by id
-	 *
-	 * @param string $id Config key
-	 * @return mixed
-	 */
-	function getConfigById($id) {
-		if (isset(Hybrid_Auth::$config["providers"][$id])) {
-			return Hybrid_Auth::$config["providers"][$id];
-		}
-		return null;
-	}
-
-	/**
-	 * Return the provider config by id; case insensitive
-	 *
-	 * @param string $id Provider id
-	 * @return mixed
-	 */
-	function getProviderCiId($id) {
-		foreach (Hybrid_Auth::$config["providers"] as $idpid => $params) {
-			if (strtolower($idpid) == strtolower($id)) {
-				return $idpid;
-			}
-		}
-		return null;
-	}
-
-}
+<?php
+
+/**
+ * HybridAuth
+ * http://hybridauth.sourceforge.net | http://github.com/hybridauth/hybridauth
+ * (c) 2009-2015, HybridAuth authors | http://hybridauth.sourceforge.net/licenses.html
+ */
+
+/**
+ * Hybrid_Provider_Adapter is the basic class which Hybrid_Auth will use
+ * to connect users to a given provider.
+ *
+ * Basically Hybrid_Provider_Adapter will create a bridge from your php
+ * application to the provider api.
+ *
+ * Hybrid_Auth will automatically load Hybrid_Provider_Adapter and create
+ * an instance of it for each authenticated provider.
+ */
+class Hybrid_Provider_Adapter {
+
+	/**
+	 * Provider ID (or unique name)
+	 * @var mixed
+	 */
+	public $id = null;
+
+	/**
+	 * Provider adapter specific config
+	 * @var array
+	 */
+	public $config = null;
+
+	/**
+	 * Provider adapter extra parameters
+	 * @var array
+	 */
+	public $params = array();
+
+	/**
+	 * Provider adapter wrapper path
+	 * @var string
+	 */
+	public $wrapper = null;
+
+	/**
+	 * Provider adapter instance
+	 * @var Hybrid_Provider_Model
+	 */
+	public $adapter = null;
+
+	/**
+	 * Create a new adapter switch IDp name or ID
+	 *
+	 * @param string $id     The id or name of the IDp
+	 * @param array  $params (optional) required parameters by the adapter
+	 * @return Hybrid_Provider_Adapter
+	 * @throws Exception
+	 */
+	function factory($id, $params = array()) {
+		Hybrid_Logger::info("Enter Hybrid_Provider_Adapter::factory( $id )");
+
+		# init the adapter config and params
+		$this->id = $id;
+		$this->params = $params;
+		$this->id = $this->getProviderCiId($this->id);
+		$this->config = $this->getConfigById($this->id);
+
+		# check the IDp id
+		if (!$this->id) {
+			throw new Exception("No provider ID specified.", 2);
+		}
+
+		# check the IDp config
+		if (!$this->config) {
+			throw new Exception("Unknown Provider ID, check your configuration file.", 3);
+		}
+
+		# check the IDp adapter is enabled
+		if (!$this->config["enabled"]) {
+			throw new Exception("The provider '{$this->id}' is not enabled.", 3);
+		}
+
+		# include the adapter wrapper
+		if (isset($this->config["wrapper"]) && is_array($this->config["wrapper"])) {
+			if (isset($this->config["wrapper"]["path"])) {
+				require_once $this->config["wrapper"]["path"];
+			}
+
+			if (!class_exists($this->config["wrapper"]["class"])) {
+				throw new Exception("Unable to load the adapter class.", 3);
+			}
+
+			$this->wrapper = $this->config["wrapper"]["class"];
+		} else {
+			require_once Hybrid_Auth::$config["path_providers"] . $this->id . ".php";
+
+			$this->wrapper = "Hybrid_Providers_" . $this->id;
+		}
+
+		# create the adapter instance, and pass the current params and config
+		$this->adapter = new $this->wrapper($this->id, $this->config, $this->params);
+
+		return $this;
+	}
+
+	/**
+	 * Hybrid_Provider_Adapter::login(), prepare the user session and the authentication request
+	 * for index.php
+	 * @return void
+	 * @throw Exception
+	 */
+	function login() {
+		Hybrid_Logger::info("Enter Hybrid_Provider_Adapter::login( {$this->id} ) ");
+
+		if (!$this->adapter) {
+			throw new Exception("Hybrid_Provider_Adapter::login() should not directly used.");
+		}
+
+		// clear all unneeded params
+		foreach (Hybrid_Auth::$config["providers"] as $idpid => $params) {
+			Hybrid_Auth::storage()->delete("hauth_session.{$idpid}.hauth_return_to");
+			Hybrid_Auth::storage()->delete("hauth_session.{$idpid}.hauth_endpoint");
+			Hybrid_Auth::storage()->delete("hauth_session.{$idpid}.id_provider_params");
+		}
+
+		// make a fresh start
+		$this->logout();
+
+		# get hybridauth base url
+		if (empty(Hybrid_Auth::$config["base_url"])) {
+			// the base url wasn't provide, so we must use the current
+			// url (which makes sense actually)
+			$url = empty($_SERVER['HTTPS']) || $_SERVER['HTTPS'] == 'off' ? 'http' : 'https';
+			$url .= '://' . $_SERVER['HTTP_HOST'];
+			$url .= $_SERVER['REQUEST_URI'];
+			$HYBRID_AUTH_URL_BASE = $url;
+		} else {
+			$HYBRID_AUTH_URL_BASE = Hybrid_Auth::$config["base_url"];
+		}
+
+		// make sure params is array
+		if (!is_array($this->params)) {
+			$this->params = array();
+		}
+
+		# we make use of session_id() as storage hash to identify the current user
+		# using session_regenerate_id() will be a problem, but ..
+		$this->params["hauth_token"] = session_id();
+
+		# set request timestamp
+		$this->params["hauth_time"] = time();
+
+		# for default HybridAuth endpoint url hauth_login_start_url
+		# 	auth.start  required  the IDp ID
+		# 	auth.time   optional  login request timestamp
+		if (!isset($this->params["login_start"]) ) {
+			$this->params["login_start"] = $HYBRID_AUTH_URL_BASE . ( strpos($HYBRID_AUTH_URL_BASE, '?') ? '&' : '?' ) . "hauth.start={$this->id}&hauth.time={$this->params["hauth_time"]}";
+		}
+
+		# for default HybridAuth endpoint url hauth_login_done_url
+		# 	auth.done   required  the IDp ID
+		if (!isset($this->params["login_done"]) ) {
+			$this->params["login_done"] = $HYBRID_AUTH_URL_BASE . ( strpos($HYBRID_AUTH_URL_BASE, '?') ? '&' : '?' ) . "hauth.done={$this->id}";
+		}
+
+		# workaround to solve windows live authentication since microsoft disallowed redirect urls to contain any parameters
+		# http://mywebsite.com/path_to_hybridauth/?hauth.done=Live will not work
+		if ($this->id=="Live") { 
+			$this->params["login_done"] = $HYBRID_AUTH_URL_BASE."live.php"; 
+		}
+
+		# Workaround to fix broken callback urls for the Facebook OAuth client
+		if ($this->adapter->useSafeUrls) {
+				$this->params['login_done'] = str_replace('hauth.done', 'hauth_done', $this->params['login_done']);
+		}
+
+		if (isset($this->params["hauth_return_to"])) {
+			Hybrid_Auth::storage()->set("hauth_session.{$this->id}.hauth_return_to", $this->params["hauth_return_to"]);
+		}
+		if (isset($this->params["login_done"])) {
+			Hybrid_Auth::storage()->set("hauth_session.{$this->id}.hauth_endpoint", $this->params["login_done"]);
+		}
+		Hybrid_Auth::storage()->set("hauth_session.{$this->id}.id_provider_params", $this->params);
+
+		// store config to be used by the end point
+		Hybrid_Auth::storage()->config("CONFIG", Hybrid_Auth::$config);
+
+		// move on
+		Hybrid_Logger::debug("Hybrid_Provider_Adapter::login( {$this->id} ), redirect the user to login_start URL.");
+
+		// redirect
+		if (empty($this->params["redirect_mode"])) {
+			Hybrid_Auth::redirect($this->params["login_start"]);	
+		} else {
+			Hybrid_Auth::redirect($this->params["login_start"],$this->params["redirect_mode"]);
+		}
+	}
+
+	/**
+	 * Let hybridauth forget all about the user for the current provider
+	 * @return bool
+	 */
+	function logout() {
+		$this->adapter->logout();
+	}
+
+	// --------------------------------------------------------------------
+
+	/**
+	 * Return true if the user is connected to the current provider
+	 * @return bool
+	 */
+	public function isUserConnected() {
+		return $this->adapter->isUserConnected();
+	}
+
+	// --------------------------------------------------------------------
+
+	/**
+	 * Call adapter methods defined in the adapter model:
+	 *   getUserProfile()
+	 *   getUserContacts()
+	 *   getUserActivity()
+	 *   setUserStatus()
+	 *
+	 * @param string $name      Method name
+	 * @param array  $arguments Call arguments
+	 * @return mixed
+	 * @throws Exception
+	 */
+	public function __call($name, $arguments) {
+		Hybrid_Logger::info("Enter Hybrid_Provider_Adapter::$name(), Provider: {$this->id}");
+
+		if (!$this->isUserConnected()) {
+			throw new Exception("User not connected to the provider {$this->id}.", 7);
+		}
+
+		if (!method_exists($this->adapter, $name)) {
+			throw new Exception("Call to undefined function Hybrid_Providers_{$this->id}::$name().");
+		}
+
+		$counter = count($arguments);
+		if ($counter == 1) {
+			return $this->adapter->$name($arguments[0]);
+		} elseif ($counter == 2) {
+			return $this->adapter->$name($arguments[0], $arguments[1]);
+		} else {
+			return $this->adapter->$name();
+		}
+	}
+
+	/**
+	 * If the user is connected, then return the access_token and access_token_secret
+	 * if the provider api use oauth
+	 *
+	 * <code>
+	 * array(
+	 *   'access_token' => '',
+	 *   'access_token_secret' => '',
+	 *   'refresh_token' => '',
+	 *   'expires_in' => '',
+	 *   'expires_at' => '',
+	 * )
+	 * </code>
+	 * @return array
+	 */
+	public function getAccessToken() {
+		if (!$this->adapter->isUserConnected()) {
+			Hybrid_Logger::error("User not connected to the provider.");
+			throw new Exception("User not connected to the provider.", 7);
+		}
+
+		return array(
+			"access_token" => $this->adapter->token("access_token"), // OAuth access token
+			"access_token_secret" => $this->adapter->token("access_token_secret"), // OAuth access token secret
+			"refresh_token" => $this->adapter->token("refresh_token"), // OAuth refresh token
+			"expires_in" => $this->adapter->token("expires_in"), // OPTIONAL. The duration in seconds of the access token lifetime
+			"expires_at" => $this->adapter->token("expires_at"), // OPTIONAL. Timestamp when the access_token expire. if not provided by the social api, then it should be calculated: expires_at = now + expires_in
+		);
+	}
+
+	/**
+	 * Naive getter of the current connected IDp API client
+	 * @return stdClass
+	 * @throws Exception
+	 */
+	function api() {
+		if (!$this->adapter->isUserConnected()) {
+			Hybrid_Logger::error("User not connected to the provider.");
+
+			throw new Exception("User not connected to the provider.", 7);
+		}
+		return $this->adapter->api;
+	}
+
+	/**
+	 * Redirect the user to hauth_return_to (the callback url)
+	 * @return void
+	 */
+	function returnToCallbackUrl() {
+		// get the stored callback url
+		$callback_url = Hybrid_Auth::storage()->get("hauth_session.{$this->id}.hauth_return_to");
+
+		// if the user presses the back button in the browser and we already deleted the hauth_return_to from
+		// the session in the previous request, we will redirect to '/' instead of displaying a blank page.
+		if (!$callback_url) {
+			$callback_url = '/';
+		}
+
+		// remove some unneeded stored data
+		Hybrid_Auth::storage()->delete("hauth_session.{$this->id}.hauth_return_to");
+		Hybrid_Auth::storage()->delete("hauth_session.{$this->id}.hauth_endpoint");
+		Hybrid_Auth::storage()->delete("hauth_session.{$this->id}.id_provider_params");
+
+		// back to home
+		Hybrid_Auth::redirect($callback_url);
+	}
+
+	/**
+	 * Return the provider config by id
+	 *
+	 * @param string $id Config key
+	 * @return mixed
+	 */
+	function getConfigById($id) {
+		if (isset(Hybrid_Auth::$config["providers"][$id])) {
+			return Hybrid_Auth::$config["providers"][$id];
+		}
+		return null;
+	}
+
+	/**
+	 * Return the provider config by id; case insensitive
+	 *
+	 * @param string $id Provider id
+	 * @return mixed
+	 */
+	function getProviderCiId($id) {
+		foreach (Hybrid_Auth::$config["providers"] as $idpid => $params) {
+			if (strtolower($idpid) == strtolower($id)) {
+				return $idpid;
+			}
+		}
+		return null;
+	}
+
+}