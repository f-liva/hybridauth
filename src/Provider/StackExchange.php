--- conflicted
+++ resolved
@@ -82,14 +82,10 @@
     {
         $site = $this->config->get('site');
 
-<<<<<<< HEAD
-        $response = $this->apiRequest('me', 'GET', [ 'site' => $site ]);
-=======
         $response = $this->apiRequest('me', 'GET', [
             'site' => $site,
             'access_token' => $this->getStoredData('access_token'),
         ]);
->>>>>>> f981595a
 
         if (! $response || !isset($response->items) || !isset($response->items[0])) {
             throw new UnexpectedApiResponseException('Provider API returned an unexpected response.');
