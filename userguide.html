--- conflicted
+++ resolved
@@ -171,14 +171,10 @@
 
 							<li><a href="userguide/IDProvider_info_TwitchTV.html">Twitch.tv</a></li>
 							<li><a href="userguide/IDProvider_info_Steam.html">Steam Community</a></li>
-<<<<<<< HEAD
-							<li><a href="userguide/IDProvider_info_Dribbble.html">Dribbble</a> <span class="label">new</span></li>
-              <li><a href="userguide/IDProvider_info_Discord.html">Discord</a> <span class="label">new</span></li>
-=======
 							<li><a href="userguide/IDProvider_info_Dribbble.html">Dribbble</a></li>
               <li><a href="userguide/IDProvider_info_IdqOAuth2.html">idQ</a> <span class="label">new</span></li>
 							<li><a href="userguide/IDProvider_info_Stripe.html">Stripe</a> <span class="label">new</span></li>
->>>>>>> 12ff874b
+              <li><a href="userguide/IDProvider_info_Discord.html">Discord</a> <span class="label">new</span></li>
 						</ol>
 					  </li>
 				</ul>
