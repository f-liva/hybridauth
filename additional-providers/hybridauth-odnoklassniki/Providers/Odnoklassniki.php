<?php
/*!
* HybridAuth
* http://hybridauth.sourceforge.net | http://github.com/hybridauth/hybridauth
* (c) 2009-2015, HybridAuth authors | http://hybridauth.sourceforge.net/licenses.html
<<<<<<< HEAD
=======
*/
/**
* Last changes and many code refactoring
* by IA «Central marketing», 2015 | https://github.com/enjoyiacm
>>>>>>> f2282c9c
*/
/**
 * Hybrid_Providers_Odnoklassniki provider adapter based on OAuth2 protocol
<<<<<<< HEAD
 *
=======
>>>>>>> f2282c9c
 */
class Hybrid_Providers_Odnoklassniki extends Hybrid_Provider_Model_OAuth2
{
	/**
<<<<<<< HEAD
	* IDp wrappers initializer
=======
	* ID wrappers initializer 
>>>>>>> f2282c9c
	*/
	function initialize()
	{
		parent::initialize();
		// Provider apis end-points
		$this->api->api_base_url    = "http://api.ok.ru/fb.do";
		$this->api->authorize_url   = "http://connect.ok.ru/oauth/authorize";
<<<<<<< HEAD
		$this->api->token_url       = "http://api.odnoklassniki.ru/oauth/token.do";
		$this->api->sign_token_name = "access_token";
	}

	private function request( $url, $params=false, $type="GET" )
=======
		$this->api->token_url       = "http://api.odnoklassniki.ru/oauth/token.do"; 
		$this->api->sign_token_name = "access_token";
	}
  
	private function request($url, $params=false, $type="GET")
>>>>>>> f2282c9c
	{
		Hybrid_Logger::info("Enter OAuth2Client::request($url)");
		Hybrid_Logger::debug("OAuth2Client::request(). dump request params: ", serialize($params));
		if ($type === "GET"){
			$url = $url . (strpos($url, '?') ? '&' : '?') . http_build_query($params, '', '&');
		}
		$this->http_info = array();
		$ch = curl_init();
<<<<<<< HEAD

		curl_setopt($ch, CURLOPT_URL            , $url );
		curl_setopt($ch, CURLOPT_RETURNTRANSFER , 1 );
		curl_setopt($ch, CURLOPT_TIMEOUT        , $this->api->curl_time_out );
		curl_setopt($ch, CURLOPT_USERAGENT      , $this->api->curl_useragent );
		curl_setopt($ch, CURLOPT_CONNECTTIMEOUT , $this->api->curl_connect_time_out );
		curl_setopt($ch, CURLOPT_SSL_VERIFYPEER , $this->api->curl_ssl_verifypeer );
		curl_setopt($ch, CURLOPT_HTTPHEADER     , $this->api->curl_header );
                if($this->api->curl_proxy){
                    curl_setopt( $ch, CURLOPT_PROXY        , $this->api->curl_proxy);
                }
		if( $type == "POST" ){
			curl_setopt($ch, CURLOPT_POST, 1);
			if($params) curl_setopt( $ch, CURLOPT_POSTFIELDS, $params );
=======
		curl_setopt($ch, CURLOPT_URL            , $url);
		curl_setopt($ch, CURLOPT_RETURNTRANSFER , 1);
		curl_setopt($ch, CURLOPT_TIMEOUT        , $this->api->curl_time_out);
		curl_setopt($ch, CURLOPT_USERAGENT      , $this->api->curl_useragent);
		curl_setopt($ch, CURLOPT_CONNECTTIMEOUT , $this->api->curl_connect_time_out);
		curl_setopt($ch, CURLOPT_SSL_VERIFYPEER , $this->api->curl_ssl_verifypeer);
		curl_setopt($ch, CURLOPT_HTTPHEADER     , $this->api->curl_header);
		if ($this->api->curl_proxy) {
			curl_setopt($ch, CURLOPT_PROXY  , $this->api->curl_proxy);
		}
		if ($type === "POST") {
			curl_setopt($ch, CURLOPT_POST, 1); 
			if ($params) curl_setopt($ch, CURLOPT_POSTFIELDS, $params);
>>>>>>> f2282c9c
		}
		$response = curl_exec($ch);
		Hybrid_Logger::debug("OAuth2Client::request(). dump request info: ", serialize(curl_getinfo($ch)));
		Hybrid_Logger::debug("OAuth2Client::request(). dump request result: ", serialize($response));
		$this->http_code = curl_getinfo($ch, CURLINFO_HTTP_CODE);
		$this->http_info = array_merge($this->http_info, curl_getinfo($ch));
		curl_close ($ch);
<<<<<<< HEAD

		return $response;
=======
		return $response; 
>>>>>>> f2282c9c
	}
	
	private function parseRequestResult($result)
	{
		if (json_decode($result)) return json_decode($result);
		parse_str($result, $output);
		$result = new StdClass();
		foreach ($output as $k => $v) {
			$result->$k = $v;
		}
		return $result;
	}
<<<<<<< HEAD

  	function authodnoklass( $code )
=======
	
	function authodnoklass($code)
>>>>>>> f2282c9c
	{
		$params = array(
			"client_id"     => $this->api->client_id,
			"client_secret" => $this->api->client_secret,
			"grant_type"    => "authorization_code",
			"redirect_uri"  => $this->api->redirect_uri,
			"code"          => $code
		);
<<<<<<< HEAD

		$response = $this->request( $this->api->token_url, http_build_query($params, '', '&'), $this->api->curl_authenticate_method );

		$response = $this->parseRequestResult( $response );

		if ( ! $response ) {
			throw new Exception( "Curl error fetching {$this->api->token_url}" );
		}

		if( ! isset( $response->access_token ) ){
			if ( isset( $response->error ) ){
				throw new Exception( "The Authorization Service has return error: " . $response->error );
			} else {
				throw new Exception( "The Authorization Service has return unknown data: " . json_encode( $response ) );
			}
		}

		if( isset( $response->access_token  ) ) $this->api->access_token            = $response->access_token;
		if( isset( $response->refresh_token ) ) $this->api->refresh_token           = $response->refresh_token;
		if( isset( $response->expires_in    ) ) $this->api->access_token_expires_in = $response->expires_in;

		// calculate when the access token expire
		// At this moment Odnoklassniki does not return expire time in response.
		// 30 minutes expire time staten in dev docs http://apiok.ru/wiki/pages/viewpage.action?pageId=42476652
		if( isset( $response->expires_in    ) ) {
		$this->api->access_token_expires_at = time() + $response->expires_in;
		}
		else {
		    $this->api->access_token_expires_at = time() + 1800;
		}

		return $response;
	}

  	function loginFinish()
	{
		$error = (array_key_exists('error',$_REQUEST))?$_REQUEST['error']:"";

		// check for errors
		if ( $error ){
			throw new Exception( "Authentication failed! {$this->providerId} returned an error: $error", 5 );
=======
	
		$response = $this->request($this->api->token_url, http_build_query($params, '', '&'), $this->api->curl_authenticate_method);
		$response = $this->parseRequestResult($response);
		
		if (!$response || !isset($response->access_token)) {
			throw new Exception("The Authorization Service has return: " . $response->error);
		}
		if (isset($response->access_token)) $this->api->access_token          = $response->access_token;
		if (isset($response->refresh_token)) $this->api->refresh_token        = $response->refresh_token; 
		if (isset($response->expires_in)) $this->api->access_token_expires_in = $response->expires_in; 
		
		// Calculate when the access token expire.
		// At this moment Odnoklassniki does not return expire time in response.
		// 30 minutes expire time staten in dev docs http://apiok.ru/wiki/pages/viewpage.action?pageId=42476652
		if (isset($response->expires_in)) {
			$this->api->access_token_expires_at = time() + $response->expires_in; 
		}
		else {
			$this->api->access_token_expires_at = time() + 1800; 
		}
		return $response;  
	}
	
	function loginFinish()
	{
		$error = (array_key_exists('error',$_REQUEST))?$_REQUEST['error']:"";
		// Check for errors
		if ($error) { 
			throw new Exception("Authentication failed! {$this->providerId} returned an error: $error", 5);
>>>>>>> f2282c9c
		}
		// Try to authenticate user
		$code = (array_key_exists('code',$_REQUEST))?$_REQUEST['code']:"";
<<<<<<< HEAD

		try{
			$this->authodnoklass( $code );
=======
		try {
			$this->authodnoklass($code); 
>>>>>>> f2282c9c
		}
		catch (Exception $e) {
			throw new Exception("User profile request failed! {$this->providerId} returned an error: $e", 6);
		}
<<<<<<< HEAD

		// check if authenticated
		if ( ! $this->api->access_token ){
			throw new Exception( "Authentication failed! {$this->providerId} returned an invalid access token.", 5 );
=======
		// Check if authenticated
		if (!$this->api->access_token) { 
			throw new Exception("Authentication failed! {$this->providerId} returned an invalid access token.", 5);
>>>>>>> f2282c9c
		}
		// Store tokens
		$this->token("access_token" , $this->api->access_token);
		$this->token("refresh_token", $this->api->refresh_token);
		$this->token("expires_in"   , $this->api->access_token_expires_in);
		$this->token("expires_at"   , $this->api->access_token_expires_at);
		// Set user connected locally
		$this->setUserConnected();
	}
	
	/**
	* Load the user profile.
	*/
	function getUserProfile()
	{
<<<<<<< HEAD
    		$sig = md5('application_key=' . $this->config['keys']['key'] . 'method=users.getCurrentUser' . md5($this->api->access_token . $this->api->client_secret));
  		$response = $this->api->api( '?application_key=' . $this->config['keys']['key'] . '&method=users.getCurrentUser&sig=' .$sig);
    		if ( ! isset( $response->uid ) ){
			throw new Exception( "User profile request failed! {$this->providerId} returned an invalid response.", 6 );
		}

    		$this->user->profile->identifier    = (property_exists($response,'uid'))?$response->uid:"";
=======
		// Set fields you want to get from OK user profile.
		// @see https://apiok.ru/wiki/display/api/users.getCurrentUser+ru
		// @see https://apiok.ru/wiki/display/api/fields+ru
		$fields = "UID,LOCALE,FIRST_NAME,LAST_NAME,NAME,GENDER,AGE,BIRTHDAY,HAS_EMAIL,EMAIL,CURRENT_STATUS,CURRENT_STATUS_ID,CURRENT_STATUS_DATE,ONLINE,PHOTO_ID,PIC190X190,PIC640X480,LOCATION";
		
		// Signature
		$sig = md5('application_key=' . $this->config['keys']['key'] . 'fields=' . $fields .'method=users.getCurrentUser' . md5($this->api->access_token . $this->api->client_secret));
		// Signed request
		$response = $this->api->api('?application_key=' . $this->config['keys']['key'] . '&fields=' . $fields .'&method=users.getCurrentUser&sig=' . $sig); 
		
		if (!isset($response->uid)) {
			throw new Exception("User profile request failed! {$this->providerId} returned an invalid response.", 6);
		}
		
		$this->user->profile->identifier    = (property_exists($response,'uid'))?$response->uid:"";
>>>>>>> f2282c9c
		$this->user->profile->firstName     = (property_exists($response,'first_name'))?$response->first_name:"";
		$this->user->profile->lastName      = (property_exists($response,'last_name'))?$response->last_name:"";
		$this->user->profile->displayName   = (property_exists($response,'name'))?$response->name:"";
		// Get better size of user avatar
		$this->user->profile->photoURL      = (property_exists($response,'pic190x190'))?$response->pic190x190:"";
		$this->user->profile->photoBIG      = (property_exists($response,'pic640x480'))?$response->pic640x480:"";
		$this->user->profile->profileURL    = (property_exists($response,'link'))?$response->link:"";
		$this->user->profile->gender        = (property_exists($response,'gender'))?$response->gender:"";
		$this->user->profile->email         = (property_exists($response,'email'))?$response->email:"";
		$this->user->profile->emailVerified = (property_exists($response,'email'))?$response->email:"";
<<<<<<< HEAD

		if( property_exists($response,'birthday') ){
			list($birthday_year, $birthday_month, $birthday_day) = explode( '-', $response->birthday );

=======
		if (property_exists($response, 'birthday')) { 
			list($birthday_year, $birthday_month, $birthday_day) = explode('-', $response->birthday);
>>>>>>> f2282c9c
			$this->user->profile->birthDay   = (int) $birthday_day;
			$this->user->profile->birthMonth = (int) $birthday_month;
			$this->user->profile->birthYear  = (int) $birthday_year;
		}
		return $this->user->profile;
	}
}<|MERGE_RESOLUTION|>--- conflicted
+++ resolved
@@ -1,290 +1,167 @@
-<?php
-/*!
-* HybridAuth
-* http://hybridauth.sourceforge.net | http://github.com/hybridauth/hybridauth
-* (c) 2009-2015, HybridAuth authors | http://hybridauth.sourceforge.net/licenses.html
-<<<<<<< HEAD
-=======
-*/
-/**
-* Last changes and many code refactoring
-* by IA «Central marketing», 2015 | https://github.com/enjoyiacm
->>>>>>> f2282c9c
-*/
-/**
- * Hybrid_Providers_Odnoklassniki provider adapter based on OAuth2 protocol
-<<<<<<< HEAD
- *
-=======
->>>>>>> f2282c9c
- */
-class Hybrid_Providers_Odnoklassniki extends Hybrid_Provider_Model_OAuth2
-{
-	/**
-<<<<<<< HEAD
-	* IDp wrappers initializer
-=======
-	* ID wrappers initializer 
->>>>>>> f2282c9c
-	*/
-	function initialize()
-	{
-		parent::initialize();
-		// Provider apis end-points
-		$this->api->api_base_url    = "http://api.ok.ru/fb.do";
-		$this->api->authorize_url   = "http://connect.ok.ru/oauth/authorize";
-<<<<<<< HEAD
-		$this->api->token_url       = "http://api.odnoklassniki.ru/oauth/token.do";
-		$this->api->sign_token_name = "access_token";
-	}
-
-	private function request( $url, $params=false, $type="GET" )
-=======
-		$this->api->token_url       = "http://api.odnoklassniki.ru/oauth/token.do"; 
-		$this->api->sign_token_name = "access_token";
-	}
-  
-	private function request($url, $params=false, $type="GET")
->>>>>>> f2282c9c
-	{
-		Hybrid_Logger::info("Enter OAuth2Client::request($url)");
-		Hybrid_Logger::debug("OAuth2Client::request(). dump request params: ", serialize($params));
-		if ($type === "GET"){
-			$url = $url . (strpos($url, '?') ? '&' : '?') . http_build_query($params, '', '&');
-		}
-		$this->http_info = array();
-		$ch = curl_init();
-<<<<<<< HEAD
-
-		curl_setopt($ch, CURLOPT_URL            , $url );
-		curl_setopt($ch, CURLOPT_RETURNTRANSFER , 1 );
-		curl_setopt($ch, CURLOPT_TIMEOUT        , $this->api->curl_time_out );
-		curl_setopt($ch, CURLOPT_USERAGENT      , $this->api->curl_useragent );
-		curl_setopt($ch, CURLOPT_CONNECTTIMEOUT , $this->api->curl_connect_time_out );
-		curl_setopt($ch, CURLOPT_SSL_VERIFYPEER , $this->api->curl_ssl_verifypeer );
-		curl_setopt($ch, CURLOPT_HTTPHEADER     , $this->api->curl_header );
-                if($this->api->curl_proxy){
-                    curl_setopt( $ch, CURLOPT_PROXY        , $this->api->curl_proxy);
-                }
-		if( $type == "POST" ){
-			curl_setopt($ch, CURLOPT_POST, 1);
-			if($params) curl_setopt( $ch, CURLOPT_POSTFIELDS, $params );
-=======
-		curl_setopt($ch, CURLOPT_URL            , $url);
-		curl_setopt($ch, CURLOPT_RETURNTRANSFER , 1);
-		curl_setopt($ch, CURLOPT_TIMEOUT        , $this->api->curl_time_out);
-		curl_setopt($ch, CURLOPT_USERAGENT      , $this->api->curl_useragent);
-		curl_setopt($ch, CURLOPT_CONNECTTIMEOUT , $this->api->curl_connect_time_out);
-		curl_setopt($ch, CURLOPT_SSL_VERIFYPEER , $this->api->curl_ssl_verifypeer);
-		curl_setopt($ch, CURLOPT_HTTPHEADER     , $this->api->curl_header);
-		if ($this->api->curl_proxy) {
-			curl_setopt($ch, CURLOPT_PROXY  , $this->api->curl_proxy);
-		}
-		if ($type === "POST") {
-			curl_setopt($ch, CURLOPT_POST, 1); 
-			if ($params) curl_setopt($ch, CURLOPT_POSTFIELDS, $params);
->>>>>>> f2282c9c
-		}
-		$response = curl_exec($ch);
-		Hybrid_Logger::debug("OAuth2Client::request(). dump request info: ", serialize(curl_getinfo($ch)));
-		Hybrid_Logger::debug("OAuth2Client::request(). dump request result: ", serialize($response));
-		$this->http_code = curl_getinfo($ch, CURLINFO_HTTP_CODE);
-		$this->http_info = array_merge($this->http_info, curl_getinfo($ch));
-		curl_close ($ch);
-<<<<<<< HEAD
-
-		return $response;
-=======
-		return $response; 
->>>>>>> f2282c9c
-	}
-	
-	private function parseRequestResult($result)
-	{
-		if (json_decode($result)) return json_decode($result);
-		parse_str($result, $output);
-		$result = new StdClass();
-		foreach ($output as $k => $v) {
-			$result->$k = $v;
-		}
-		return $result;
-	}
-<<<<<<< HEAD
-
-  	function authodnoklass( $code )
-=======
-	
-	function authodnoklass($code)
->>>>>>> f2282c9c
-	{
-		$params = array(
-			"client_id"     => $this->api->client_id,
-			"client_secret" => $this->api->client_secret,
-			"grant_type"    => "authorization_code",
-			"redirect_uri"  => $this->api->redirect_uri,
-			"code"          => $code
-		);
-<<<<<<< HEAD
-
-		$response = $this->request( $this->api->token_url, http_build_query($params, '', '&'), $this->api->curl_authenticate_method );
-
-		$response = $this->parseRequestResult( $response );
-
-		if ( ! $response ) {
-			throw new Exception( "Curl error fetching {$this->api->token_url}" );
-		}
-
-		if( ! isset( $response->access_token ) ){
-			if ( isset( $response->error ) ){
-				throw new Exception( "The Authorization Service has return error: " . $response->error );
-			} else {
-				throw new Exception( "The Authorization Service has return unknown data: " . json_encode( $response ) );
-			}
-		}
-
-		if( isset( $response->access_token  ) ) $this->api->access_token            = $response->access_token;
-		if( isset( $response->refresh_token ) ) $this->api->refresh_token           = $response->refresh_token;
-		if( isset( $response->expires_in    ) ) $this->api->access_token_expires_in = $response->expires_in;
-
-		// calculate when the access token expire
-		// At this moment Odnoklassniki does not return expire time in response.
-		// 30 minutes expire time staten in dev docs http://apiok.ru/wiki/pages/viewpage.action?pageId=42476652
-		if( isset( $response->expires_in    ) ) {
-		$this->api->access_token_expires_at = time() + $response->expires_in;
-		}
-		else {
-		    $this->api->access_token_expires_at = time() + 1800;
-		}
-
-		return $response;
-	}
-
-  	function loginFinish()
-	{
-		$error = (array_key_exists('error',$_REQUEST))?$_REQUEST['error']:"";
-
-		// check for errors
-		if ( $error ){
-			throw new Exception( "Authentication failed! {$this->providerId} returned an error: $error", 5 );
-=======
-	
-		$response = $this->request($this->api->token_url, http_build_query($params, '', '&'), $this->api->curl_authenticate_method);
-		$response = $this->parseRequestResult($response);
-		
-		if (!$response || !isset($response->access_token)) {
-			throw new Exception("The Authorization Service has return: " . $response->error);
-		}
-		if (isset($response->access_token)) $this->api->access_token          = $response->access_token;
-		if (isset($response->refresh_token)) $this->api->refresh_token        = $response->refresh_token; 
-		if (isset($response->expires_in)) $this->api->access_token_expires_in = $response->expires_in; 
-		
-		// Calculate when the access token expire.
-		// At this moment Odnoklassniki does not return expire time in response.
-		// 30 minutes expire time staten in dev docs http://apiok.ru/wiki/pages/viewpage.action?pageId=42476652
-		if (isset($response->expires_in)) {
-			$this->api->access_token_expires_at = time() + $response->expires_in; 
-		}
-		else {
-			$this->api->access_token_expires_at = time() + 1800; 
-		}
-		return $response;  
-	}
-	
-	function loginFinish()
-	{
-		$error = (array_key_exists('error',$_REQUEST))?$_REQUEST['error']:"";
-		// Check for errors
-		if ($error) { 
-			throw new Exception("Authentication failed! {$this->providerId} returned an error: $error", 5);
->>>>>>> f2282c9c
-		}
-		// Try to authenticate user
-		$code = (array_key_exists('code',$_REQUEST))?$_REQUEST['code']:"";
-<<<<<<< HEAD
-
-		try{
-			$this->authodnoklass( $code );
-=======
-		try {
-			$this->authodnoklass($code); 
->>>>>>> f2282c9c
-		}
-		catch (Exception $e) {
-			throw new Exception("User profile request failed! {$this->providerId} returned an error: $e", 6);
-		}
-<<<<<<< HEAD
-
-		// check if authenticated
-		if ( ! $this->api->access_token ){
-			throw new Exception( "Authentication failed! {$this->providerId} returned an invalid access token.", 5 );
-=======
-		// Check if authenticated
-		if (!$this->api->access_token) { 
-			throw new Exception("Authentication failed! {$this->providerId} returned an invalid access token.", 5);
->>>>>>> f2282c9c
-		}
-		// Store tokens
-		$this->token("access_token" , $this->api->access_token);
-		$this->token("refresh_token", $this->api->refresh_token);
-		$this->token("expires_in"   , $this->api->access_token_expires_in);
-		$this->token("expires_at"   , $this->api->access_token_expires_at);
-		// Set user connected locally
-		$this->setUserConnected();
-	}
-	
-	/**
-	* Load the user profile.
-	*/
-	function getUserProfile()
-	{
-<<<<<<< HEAD
-    		$sig = md5('application_key=' . $this->config['keys']['key'] . 'method=users.getCurrentUser' . md5($this->api->access_token . $this->api->client_secret));
-  		$response = $this->api->api( '?application_key=' . $this->config['keys']['key'] . '&method=users.getCurrentUser&sig=' .$sig);
-    		if ( ! isset( $response->uid ) ){
-			throw new Exception( "User profile request failed! {$this->providerId} returned an invalid response.", 6 );
-		}
-
-    		$this->user->profile->identifier    = (property_exists($response,'uid'))?$response->uid:"";
-=======
-		// Set fields you want to get from OK user profile.
-		// @see https://apiok.ru/wiki/display/api/users.getCurrentUser+ru
-		// @see https://apiok.ru/wiki/display/api/fields+ru
-		$fields = "UID,LOCALE,FIRST_NAME,LAST_NAME,NAME,GENDER,AGE,BIRTHDAY,HAS_EMAIL,EMAIL,CURRENT_STATUS,CURRENT_STATUS_ID,CURRENT_STATUS_DATE,ONLINE,PHOTO_ID,PIC190X190,PIC640X480,LOCATION";
-		
-		// Signature
-		$sig = md5('application_key=' . $this->config['keys']['key'] . 'fields=' . $fields .'method=users.getCurrentUser' . md5($this->api->access_token . $this->api->client_secret));
-		// Signed request
-		$response = $this->api->api('?application_key=' . $this->config['keys']['key'] . '&fields=' . $fields .'&method=users.getCurrentUser&sig=' . $sig); 
-		
-		if (!isset($response->uid)) {
-			throw new Exception("User profile request failed! {$this->providerId} returned an invalid response.", 6);
-		}
-		
-		$this->user->profile->identifier    = (property_exists($response,'uid'))?$response->uid:"";
->>>>>>> f2282c9c
-		$this->user->profile->firstName     = (property_exists($response,'first_name'))?$response->first_name:"";
-		$this->user->profile->lastName      = (property_exists($response,'last_name'))?$response->last_name:"";
-		$this->user->profile->displayName   = (property_exists($response,'name'))?$response->name:"";
-		// Get better size of user avatar
-		$this->user->profile->photoURL      = (property_exists($response,'pic190x190'))?$response->pic190x190:"";
-		$this->user->profile->photoBIG      = (property_exists($response,'pic640x480'))?$response->pic640x480:"";
-		$this->user->profile->profileURL    = (property_exists($response,'link'))?$response->link:"";
-		$this->user->profile->gender        = (property_exists($response,'gender'))?$response->gender:"";
-		$this->user->profile->email         = (property_exists($response,'email'))?$response->email:"";
-		$this->user->profile->emailVerified = (property_exists($response,'email'))?$response->email:"";
-<<<<<<< HEAD
-
-		if( property_exists($response,'birthday') ){
-			list($birthday_year, $birthday_month, $birthday_day) = explode( '-', $response->birthday );
-
-=======
-		if (property_exists($response, 'birthday')) { 
-			list($birthday_year, $birthday_month, $birthday_day) = explode('-', $response->birthday);
->>>>>>> f2282c9c
-			$this->user->profile->birthDay   = (int) $birthday_day;
-			$this->user->profile->birthMonth = (int) $birthday_month;
-			$this->user->profile->birthYear  = (int) $birthday_year;
-		}
-		return $this->user->profile;
-	}
-}+<?php
+/*!
+* HybridAuth
+* http://hybridauth.sourceforge.net | http://github.com/hybridauth/hybridauth
+* (c) 2009-2015, HybridAuth authors | http://hybridauth.sourceforge.net/licenses.html
+*/
+
+/**
+ * Hybrid_Providers_Odnoklassniki provider adapter based on OAuth2 protocol
+ */
+class Hybrid_Providers_Odnoklassniki extends Hybrid_Provider_Model_OAuth2
+{ 
+	/**
+	* ID wrappers initializer 
+	*/
+	function initialize() 
+	{
+		parent::initialize();
+		// Provider apis end-points
+		$this->api->api_base_url    = "http://api.ok.ru/fb.do";
+		$this->api->authorize_url   = "http://connect.ok.ru/oauth/authorize";
+		$this->api->token_url       = "http://api.odnoklassniki.ru/oauth/token.do"; 
+		$this->api->sign_token_name = "access_token";
+	}
+  
+	private function request($url, $params=false, $type="GET")
+	{
+		Hybrid_Logger::info("Enter OAuth2Client::request($url)");
+		Hybrid_Logger::debug("OAuth2Client::request(). dump request params: ", serialize($params));
+		if ($type === "GET"){
+			$url = $url . (strpos($url, '?') ? '&' : '?') . http_build_query($params, '', '&');
+		}
+		$this->http_info = array();
+		$ch = curl_init();
+		curl_setopt($ch, CURLOPT_URL            , $url);
+		curl_setopt($ch, CURLOPT_RETURNTRANSFER , 1);
+		curl_setopt($ch, CURLOPT_TIMEOUT        , $this->api->curl_time_out);
+		curl_setopt($ch, CURLOPT_USERAGENT      , $this->api->curl_useragent);
+		curl_setopt($ch, CURLOPT_CONNECTTIMEOUT , $this->api->curl_connect_time_out);
+		curl_setopt($ch, CURLOPT_SSL_VERIFYPEER , $this->api->curl_ssl_verifypeer);
+		curl_setopt($ch, CURLOPT_HTTPHEADER     , $this->api->curl_header);
+		if ($this->api->curl_proxy) {
+			curl_setopt($ch, CURLOPT_PROXY  , $this->api->curl_proxy);
+		}
+		if ($type === "POST") {
+			curl_setopt($ch, CURLOPT_POST, 1); 
+			if ($params) curl_setopt($ch, CURLOPT_POSTFIELDS, $params);
+		}
+		$response = curl_exec($ch);
+		Hybrid_Logger::debug("OAuth2Client::request(). dump request info: ", serialize(curl_getinfo($ch)));
+		Hybrid_Logger::debug("OAuth2Client::request(). dump request result: ", serialize($response));
+		$this->http_code = curl_getinfo($ch, CURLINFO_HTTP_CODE);
+		$this->http_info = array_merge($this->http_info, curl_getinfo($ch));
+		curl_close ($ch);
+		return $response; 
+	}
+	
+	private function parseRequestResult($result)
+	{
+		if (json_decode($result)) return json_decode($result);
+		parse_str($result, $output);
+		$result = new StdClass();
+		foreach ($output as $k => $v) {
+			$result->$k = $v;
+		}
+		return $result;
+	}
+	
+	function authodnoklass($code)
+	{
+		$params = array(
+			"client_id"     => $this->api->client_id,
+			"client_secret" => $this->api->client_secret,
+			"grant_type"    => "authorization_code",
+			"redirect_uri"  => $this->api->redirect_uri,
+			"code"          => $code
+		);
+	
+		$response = $this->request($this->api->token_url, http_build_query($params, '', '&'), $this->api->curl_authenticate_method);
+		$response = $this->parseRequestResult($response);
+		
+		if (!$response || !isset($response->access_token)) {
+			throw new Exception("The Authorization Service has return: " . $response->error);
+		}
+		if (isset($response->access_token)) $this->api->access_token          = $response->access_token;
+		if (isset($response->refresh_token)) $this->api->refresh_token        = $response->refresh_token; 
+		if (isset($response->expires_in)) $this->api->access_token_expires_in = $response->expires_in; 
+		
+		// Calculate when the access token expire.
+		// At this moment Odnoklassniki does not return expire time in response.
+		// 30 minutes expire time staten in dev docs http://apiok.ru/wiki/pages/viewpage.action?pageId=42476652
+		if (isset($response->expires_in)) {
+			$this->api->access_token_expires_at = time() + $response->expires_in; 
+		}
+		else {
+			$this->api->access_token_expires_at = time() + 1800; 
+		}
+		return $response;  
+	}
+	
+	function loginFinish()
+	{
+		$error = (array_key_exists('error',$_REQUEST))?$_REQUEST['error']:"";
+		// Check for errors
+		if ($error) { 
+			throw new Exception("Authentication failed! {$this->providerId} returned an error: $error", 5);
+		}
+		// Try to authenticate user
+		$code = (array_key_exists('code',$_REQUEST))?$_REQUEST['code']:"";
+		try {
+			$this->authodnoklass($code); 
+		}
+		catch (Exception $e) {
+			throw new Exception("User profile request failed! {$this->providerId} returned an error: $e", 6);
+		}
+		// Check if authenticated
+		if (!$this->api->access_token) { 
+			throw new Exception("Authentication failed! {$this->providerId} returned an invalid access token.", 5);
+		}
+		// Store tokens
+		$this->token("access_token" , $this->api->access_token);
+		$this->token("refresh_token", $this->api->refresh_token);
+		$this->token("expires_in"   , $this->api->access_token_expires_in);
+		$this->token("expires_at"   , $this->api->access_token_expires_at);
+		// Set user connected locally
+		$this->setUserConnected();
+	}
+	
+	/**
+	* Load the user profile.
+	*/
+	function getUserProfile()
+	{
+		// Set fields you want to get from OK user profile.
+		// @see https://apiok.ru/wiki/display/api/users.getCurrentUser+ru
+		// @see https://apiok.ru/wiki/display/api/fields+ru
+		$fields = "UID,LOCALE,FIRST_NAME,LAST_NAME,NAME,GENDER,AGE,BIRTHDAY,HAS_EMAIL,EMAIL,CURRENT_STATUS,CURRENT_STATUS_ID,CURRENT_STATUS_DATE,ONLINE,PHOTO_ID,PIC190X190,PIC640X480,LOCATION";
+		
+		// Signature
+		$sig = md5('application_key=' . $this->config['keys']['key'] . 'fields=' . $fields .'method=users.getCurrentUser' . md5($this->api->access_token . $this->api->client_secret));
+		// Signed request
+		$response = $this->api->api('?application_key=' . $this->config['keys']['key'] . '&fields=' . $fields .'&method=users.getCurrentUser&sig=' . $sig); 
+		
+		if (!isset($response->uid)) {
+			throw new Exception("User profile request failed! {$this->providerId} returned an invalid response.", 6);
+		}
+		
+		$this->user->profile->identifier    = (property_exists($response,'uid'))?$response->uid:"";
+		$this->user->profile->firstName     = (property_exists($response,'first_name'))?$response->first_name:"";
+		$this->user->profile->lastName      = (property_exists($response,'last_name'))?$response->last_name:"";
+		$this->user->profile->displayName   = (property_exists($response,'name'))?$response->name:"";
+		// Get better size of user avatar
+		$this->user->profile->photoURL      = (property_exists($response,'pic190x190'))?$response->pic190x190:"";
+		$this->user->profile->photoBIG      = (property_exists($response,'pic640x480'))?$response->pic640x480:"";
+		$this->user->profile->profileURL    = (property_exists($response,'link'))?$response->link:"";
+		$this->user->profile->gender        = (property_exists($response,'gender'))?$response->gender:"";
+		$this->user->profile->email         = (property_exists($response,'email'))?$response->email:"";
+		$this->user->profile->emailVerified = (property_exists($response,'email'))?$response->email:"";
+		if (property_exists($response, 'birthday')) { 
+			list($birthday_year, $birthday_month, $birthday_day) = explode('-', $response->birthday);
+			$this->user->profile->birthDay   = (int) $birthday_day;
+			$this->user->profile->birthMonth = (int) $birthday_month;
+			$this->user->profile->birthYear  = (int) $birthday_year;
+		}
+		return $this->user->profile;
+	}
+}